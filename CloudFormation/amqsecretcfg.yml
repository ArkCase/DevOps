--- conflicted
+++ resolved
@@ -169,11 +169,7 @@
           AMAZONMQ_BROKER_ID: !Ref BrokerId
       Code:
         S3Bucket: !Sub arkcase-public-${AWS::Region}
-<<<<<<< HEAD
-        S3Key: DevOps/ACM-TMP-20200622-1841/LambdaFunctions/amazonmq_rotation/amazonmq_rotation.zip
-=======
         S3Key: DevOps/ACM-TMP-20200703-1316/LambdaFunctions/amazonmq_rotation/amazonmq_rotation.zip
->>>>>>> ba3640bb
       Tags:
         - Key: Name
           Value: !Sub amqsecretcfg-rotation-lambda-${Project}-${Env}
@@ -258,11 +254,7 @@
       Timeout: 10
       Code:
         S3Bucket: !Sub arkcase-public-${AWS::Region}
-<<<<<<< HEAD
-        S3Key: DevOps/ACM-TMP-20200622-1841/LambdaFunctions/rotation_trigger/rotation_trigger.zip
-=======
         S3Key: DevOps/ACM-TMP-20200703-1316/LambdaFunctions/rotation_trigger/rotation_trigger.zip
->>>>>>> ba3640bb
       Tags:
         - Key: Name
           Value: !Sub amqsecretcfg-trigger-lambda-${Project}-${Env}
