--- conflicted
+++ resolved
@@ -169,11 +169,7 @@
           AMAZONMQ_BROKER_ID: !Ref BrokerId
       Code:
         S3Bucket: !Sub arkcase-public-${AWS::Region}
-<<<<<<< HEAD
-        S3Key: DevOps/ACM-TMP-20200501-1917/LambdaFunctions/amazonmq_rotation/amazonmq_rotation.zip
-=======
-        S3Key: DevOps/ACM-TMP-20200504-1925/LambdaFunctions/amazonmq_rotation/amazonmq_rotation.zip
->>>>>>> 7cf1a7ca
+        S3Key: DevOps/ACM-TMP-20200505-1159/LambdaFunctions/amazonmq_rotation/amazonmq_rotation.zip
       Tags:
         - Key: Name
           Value: !Sub amqsecretcfg-rotation-lambda-${Project}-${Env}
@@ -258,11 +254,7 @@
       Timeout: 10
       Code:
         S3Bucket: !Sub arkcase-public-${AWS::Region}
-<<<<<<< HEAD
-        S3Key: DevOps/ACM-TMP-20200501-1917/LambdaFunctions/rotation_trigger/rotation_trigger.zip
-=======
-        S3Key: DevOps/ACM-TMP-20200504-1925/LambdaFunctions/rotation_trigger/rotation_trigger.zip
->>>>>>> 7cf1a7ca
+        S3Key: DevOps/ACM-TMP-20200505-1159/LambdaFunctions/rotation_trigger/rotation_trigger.zip
       Tags:
         - Key: Name
           Value: !Sub amqsecretcfg-trigger-lambda-${Project}-${Env}
