--- conflicted
+++ resolved
@@ -351,11 +351,7 @@
           PASSWORD_LENGTH: !Ref PasswordLength
       Code:
         S3Bucket: !Sub arkcase-public-${AWS::Region}
-<<<<<<< HEAD
-        S3Key: DevOps/ACM-TMP-20200501-1917/LambdaFunctions/mariadb_master_rotation/mariadb_master_rotation.zip
-=======
-        S3Key: DevOps/ACM-TMP-20200504-1925/LambdaFunctions/mariadb_master_rotation/mariadb_master_rotation.zip
->>>>>>> 7cf1a7ca
+        S3Key: DevOps/ACM-TMP-20200505-1159/LambdaFunctions/mariadb_master_rotation/mariadb_master_rotation.zip
       Tags:
         - Key: Name
           Value: !Sub mariadb-instance-${Project}-${Env}
@@ -440,11 +436,7 @@
       Timeout: 10
       Code:
         S3Bucket: !Sub arkcase-public-${AWS::Region}
-<<<<<<< HEAD
-        S3Key: DevOps/ACM-TMP-20200501-1917/LambdaFunctions/rotation_trigger/rotation_trigger.zip
-=======
-        S3Key: DevOps/ACM-TMP-20200504-1925/LambdaFunctions/rotation_trigger/rotation_trigger.zip
->>>>>>> 7cf1a7ca
+        S3Key: DevOps/ACM-TMP-20200505-1159/LambdaFunctions/rotation_trigger/rotation_trigger.zip
       Tags:
         - Key: Name
           Value: !Sub mariadb-master-trigger-lambda-${Project}-${Env}
@@ -591,11 +583,7 @@
             ALTER ROUTINE, EVENT, TRIGGER
       Code:
         S3Bucket: !Sub arkcase-public-${AWS::Region}
-<<<<<<< HEAD
-        S3Key: DevOps/ACM-TMP-20200501-1917/LambdaFunctions/mariadb_rotation/mariadb_rotation.zip
-=======
-        S3Key: DevOps/ACM-TMP-20200504-1925/LambdaFunctions/mariadb_rotation/mariadb_rotation.zip
->>>>>>> 7cf1a7ca
+        S3Key: DevOps/ACM-TMP-20200505-1159/LambdaFunctions/mariadb_rotation/mariadb_rotation.zip
       Tags:
         - Key: Name
           Value: !Sub mariadb-rotation-lambda-${Project}-${Env}
@@ -680,11 +668,7 @@
       Timeout: 10
       Code:
         S3Bucket: !Sub arkcase-public-${AWS::Region}
-<<<<<<< HEAD
-        S3Key: DevOps/ACM-TMP-20200501-1917/LambdaFunctions/rotation_trigger/rotation_trigger.zip
-=======
-        S3Key: DevOps/ACM-TMP-20200504-1925/LambdaFunctions/rotation_trigger/rotation_trigger.zip
->>>>>>> 7cf1a7ca
+        S3Key: DevOps/ACM-TMP-20200505-1159/LambdaFunctions/rotation_trigger/rotation_trigger.zip
       Tags:
         - Key: Name
           Value: !Sub mariadb-user-trigger-lambda-${Project}-${Env}
