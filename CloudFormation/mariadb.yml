# Copyright (c) 2020 Armedia, LLC
#
# Please note this CloudFormation template has been written with the
# expectation that it will "called" from another CloudFormation template.
---
AWSTemplateFormatVersion: 2010-09-09

Description: >
  Deploy a MariaDB RDS instance with the help of SecretsManager to manage
  credentials and secret rotation

Parameters:
  Env:
    Type: String
    Description: Type of environment to provision
    Default: prod
    MinLength: 1
    MaxLength: 30
    AllowedPattern: ^[-_.a-zA-Z0-9]*$
    ConstraintDescription: >
      Up to 30 alpha-numeric characters; can use underscores,
      dots and dashes

  Project:
    Type: String
    Description: Name of the project (or product)
    Default: arkcase
    MinLength: 1
    MaxLength: 30
    AllowedPattern: ^[-_.a-zA-Z0-9]*$
    ConstraintDescription: >
      Up to 30 alpha-numeric characters; can use underscores,
      dots and dashes

  VpcId:
    Type: AWS::EC2::VPC::Id
    Description: The VPC where the RDS instance will live

  SubnetIds:
    Type: List<AWS::EC2::Subnet::Id>
    Description: IDs of the subnets where the RDS instance should be placed

  MariadbVersion:
    Type: String
    Description: >
      The version of MariaDB to use. It must be a version supported by RDS. The
      versions supported by RDS can be found here:
      https://docs.aws.amazon.com/AmazonRDS/latest/UserGuide/CHAP_MariaDB.html#MariaDB.Concepts.VersionMgmt
    Default: 10.4.8
    MinLength: 1

  DatabaseName:
    Type: String
    Description: Database name
    Default: main
    MinLength: 1
    MaxLength: 60
    AllowedPattern: ^[_a-zA-Z0-9]*$
    ConstraintDescription: >
      Up to 60 alpha-numeric characters; can use underscores

  InstanceClass:
    Type: String
    Description: Instance class for the MariaDB RDS instance
    MinLength: 1
    MaxLength: 20
    Default: db.t3.micro

  DiskSizeGB:
    Type: Number
    MinValue: 20
    MaxValue: 3000
    Default: 50

  EnableMultiAZ:
    Type: String
    Description: Enable multi-AZ
    Default: true
    AllowedValues: [ true, false ]

  BackupWindow:
    Type: String
    Description: >
      Daily backup window for MariaDB; must be in the
      format "HH:MM-HH:MM" and must be in UTC time; must not conflict
      with the maintenance window; must be at least 30 minutes
    Default: 08:00-08:30
    AllowedPattern: ^[0-2][0-9]:[0-5][0-9]-[0-2][0-9]:[0-5][0-9]$
    ConstraintDescription: Must be in the format "HH:MM-HH:MM"

  MaintenanceWindow:
    Type: String
    Description: >
      Weekly maintenance window for MariaDB; must be in the
      format "DDD:HH:MM-DDD:HH:MM" and must be in UTC time; must not
      conflict with the backup window; must be at least 30 minutes
    Default: Sun:08:30-Sun:09:00
    AllowedPattern: ^[a-zA-Z]{3}:[0-2][0-9]:[0-5][0-9]-[a-zA-Z]{3}:[0-2][0-9]:[0-5][0-9]$
    ConstraintDescription: Must be in the format "DDD:HH:MM-DDD:HH:MM"

  PasswordLength:
    Type: Number
    Description: How long database passwords should be
    Default: 20
    MinValue: 8
    MaxValue: 80

Metadata:
  AWS::CloudFormation::Interface:
    ParameterGroups:
      - Label: { default: Definition }
        Parameters:
          - Env
          - Project

      - Label: { default: Network configuration }
        Parameters:
          - VpcId
          - SubnetIds

      - Label: { default: Database configuration }
        Parameters:
          - MariadbVersion
          - DatabaseName
          - InstanceClass
          - DiskSizeGB
          - EnableMultiAZ
          - BackupWindow
          - MaintenanceWindow
          - PasswordLength

    ParameterLabels:
      Env: { default: Environment }
      VpcId: { default: VPC ID }
      SubnetIds: { default: Subnet IDs }
      MariadbVersion: { default: MariaDB version }
      DatabaseName: { default: Database name }
      InstanceClass: { default: MariaDB instance class }
      DiskSizeGB: { default: "MariaDB disk size, in GB" }
      EnableMultiAZ: { default: Enable multi-AZ for MariaDB }
      BackupWindow: { default: MariaDB backup window }
      MaintenanceWindow: { default: MariaDB maintenance window }
      PasswordLength: { default: Password length }

Rules:
  SubnetsInVpc:
    Assertions:
      - AssertDescription: All subnets must be in the VPC
        Assert:
          Fn::EachMemberIn:
            - Fn::ValueOfAll: [ "AWS::EC2::Subnet::Id", VpcId ]
            - Fn::RefAll: AWS::EC2::VPC::Id

Resources:

  ###################
  # Security groups #
  ###################

  RotationLambdaSecurityGroup:
    Type: AWS::EC2::SecurityGroup
    Properties:
      GroupDescription: Security group for the Lambda rotation function
      VpcId: !Ref VpcId
      Tags:
        - Key: Name
          Value: !Sub mariadb-rotation-lambda-security-group-${Project}-${Env}
        - Key: Env
          Value: !Ref Env
        - Key: Project
          Value: !Ref Project
        - Key: Service
          Value: database
        - Key: Component
          Value: vpc
        - Key: ManagedBy
          Value: CloudFormation

  AllowedSecurityGroup:
    Type: AWS::EC2::SecurityGroup
    Properties:
      GroupDescription: Security group that can access the MariaDB RDS instance
      VpcId: !Ref VpcId
      Tags:
        - Key: Env
          Value: !Ref Env
        - Key: Project
          Value: !Ref Project
        - Key: Service
          Value: database
        - Key: Component
          Value: vpc
        - Key: ManagedBy
          Value: CloudFormation

  DbSecurityGroup:
    Type: AWS::EC2::SecurityGroup
    Properties:
      GroupDescription: Security group for MariaDB RDS instance
      VpcId: !Ref VpcId
      SecurityGroupIngress:
        - Description: Allow traffic from Lambda rotation function
          IpProtocol: tcp
          FromPort: 3306
          ToPort: 3306
          SourceSecurityGroupId: !GetAtt RotationLambdaSecurityGroup.GroupId
        - Description: Allow traffic from authorized security group
          IpProtocol: tcp
          FromPort: 3306
          ToPort: 3306
          SourceSecurityGroupId: !GetAtt AllowedSecurityGroup.GroupId
      Tags:
        - Key: Name
          Value: !Sub mariadb-security-group-${Project}-${Env}
        - Key: Env
          Value: !Ref Env
        - Key: Project
          Value: !Ref Project
        - Key: Service
          Value: database
        - Key: Component
          Value: vpc
        - Key: ManagedBy
          Value: CloudFormation

  ###########
  # Secrets #
  ###########

  MasterSecret:
    Type: AWS::SecretsManager::Secret
    Properties:
      Description: Master credentials to manage user credentials
      GenerateSecretString:
        SecretStringTemplate: '{"username": "admin"}'
        GenerateStringKey: password
        PasswordLength: 20
        ExcludeCharacters: "'/@\"\\%"
      Tags:
        - Key: Name
          Value: !Sub mariadb-master-secret-${Project}-${Env}
        - Key: Env
          Value: !Ref Env
        - Key: Project
          Value: !Ref Project
        - Key: Service
          Value: database
        - Key: Component
          Value: secretsmanager
        - Key: ManagedBy
          Value: CloudFormation

  UserSecret:
    Type: AWS::SecretsManager::Secret
    Properties:
      Description: User credentials to connect to the database
      GenerateSecretString:
        SecretStringTemplate: !Sub '{"username": "user", "masterarn": "${MasterSecret}"}'
        GenerateStringKey: password
        PasswordLength: 20
        ExcludeCharacters: "'/@\"\\%"
      Tags:
        - Key: Name
          Value: !Sub mariadb-user-secret-${Project}-${Env}
        - Key: Env
          Value: !Ref Env
        - Key: Project
          Value: !Ref Project
        - Key: Service
          Value: database
        - Key: Component
          Value: secretsmanager
        - Key: ManagedBy
          Value: CloudFormation

  MasterSecretPolicy:
    Type: AWS::SecretsManager::ResourcePolicy
    Properties:
      SecretId: !Ref MasterSecret
      ResourcePolicy:
        Version: 2012-10-17
        Statement:
          - Effect: Deny
            Principal:
              AWS: !Ref AWS::AccountId
            Action: secretsmanager:DeleteSecret
            Resource: "*"

  MasterSecretRotationSchedule:
    Type: AWS::SecretsManager::RotationSchedule
    # NB: When creating this resource, SecretsManager will initate a secret
    #     rotation. So it's better to ensure everything is in place beforehand.
    #     SecretsManager will perform retries otherwise, but it's cleaner this
    #     way.
    DependsOn: [ MasterSecretAttachment, MasterRotationLambdaInvokePermission ]
    Properties:
      SecretId: !Ref MasterSecret
      RotationLambdaARN: !GetAtt MasterRotationLambda.Arn
      RotationRules:
        # NB: Password rotation will be triggered by a CloudWatch event during
        #     the weekly maintenance.
        AutomaticallyAfterDays: 1000

  UserSecretPolicy:
    Type: AWS::SecretsManager::ResourcePolicy
    Properties:
      SecretId: !Ref UserSecret
      ResourcePolicy:
        Version: 2012-10-17
        Statement:
          - Effect: Deny
            Principal:
              AWS: !Ref AWS::AccountId
            Action: secretsmanager:DeleteSecret
            Resource: "*"

  UserSecretRotationSchedule:
    Type: AWS::SecretsManager::RotationSchedule
    # NB: When creating this resource, SecretsManager will initate a secret
    #     rotation. So it's better to ensure everything is in place beforehand.
    #     SecretsManager will perform retries otherwise, but it's cleaner this
    #     way.
    DependsOn: [ UserSecretAttachment, UserLambdaInvokePermission ]
    Properties:
      SecretId: !Ref UserSecret
      RotationLambdaARN: !GetAtt UserRotationLambda.Arn
      RotationRules:
        # NB: Password rotation will be triggered by a CloudWatch event during
        #     the weekly maintenance.
        AutomaticallyAfterDays: 1000

  #######
  # RDS #
  #######

  DbSubnetGroup:
    Type: AWS::RDS::DBSubnetGroup
    Properties:
      DBSubnetGroupDescription: Subnet for the RDS instance
      SubnetIds: !Ref SubnetIds
      Tags:
        - Key: Name
          Value: !Sub mariadb-subnet-group-${Project}-${Env}
        - Key: Env
          Value: !Ref Env
        - Key: Project
          Value: !Ref Project
        - Key: Service
          Value: database
        - Key: Component
          Value: rds
        - Key: ManagedBy
          Value: CloudFormation

  RdsInstance:
    Type: AWS::RDS::DBInstance
    DeletionPolicy: Snapshot
    Properties:
      DBInstanceClass: !Ref InstanceClass
      Engine: mariadb
      EngineVersion: !Ref MariadbVersion
      DBName: !Ref DatabaseName
      # Ravi said on M$ Teams on 20200414 that it's OK to enable auto minor upgrade
      AutoMinorVersionUpgrade: true
      StorageType: gp2
      StorageEncrypted: true
      AllocatedStorage: !Ref DiskSizeGB
      BackupRetentionPeriod: 35
      VPCSecurityGroups: [ !GetAtt DbSecurityGroup.GroupId ]
      DBSubnetGroupName: !Ref DbSubnetGroup
      MultiAZ: !Ref EnableMultiAZ
      PubliclyAccessible: false
      PreferredBackupWindow: !Ref BackupWindow
      PreferredMaintenanceWindow: !Ref MaintenanceWindow
      MasterUsername: !Sub "{{resolve:secretsmanager:${MasterSecret}:SecretString:username}}"
      MasterUserPassword: !Sub "{{resolve:secretsmanager:${MasterSecret}:SecretString:password}}"
      CACertificateIdentifier: rds-ca-2019
      Tags:
        - Key: Name
          Value: !Sub mariadb-instance-${Project}-${Env}
        - Key: Env
          Value: !Ref Env
        - Key: Project
          Value: !Ref Project
        - Key: Service
          Value: database
        - Key: Component
          Value: rds
        - Key: ManagedBy
          Value: CloudFormation

  MasterSecretAttachment:
    Type: AWS::SecretsManager::SecretTargetAttachment
    Properties:
      SecretId: !Ref MasterSecret
      TargetType: AWS::RDS::DBInstance
      TargetId: !Ref RdsInstance

  UserSecretAttachment:
    Type: AWS::SecretsManager::SecretTargetAttachment
    Properties:
      SecretId: !Ref UserSecret
      TargetType: AWS::RDS::DBInstance
      TargetId: !Ref RdsInstance

  ##########################
  # Master Rotation Lambda #
  ##########################

  MasterRotationLambdaExecutionRole:
    Type: AWS::IAM::Role
    Properties:
      AssumeRolePolicyDocument:
        Version: 2012-10-17
        Statement:
          - Effect: Allow
            Principal:
              Service: lambda.amazonaws.com
            Action: sts:AssumeRole
      ManagedPolicyArns:
        - arn:aws:iam::aws:policy/service-role/AWSLambdaBasicExecutionRole
        - arn:aws:iam::aws:policy/service-role/AWSLambdaVPCAccessExecutionRole
      Policies:
        - PolicyName: SecretsManagerRotationPolicy
          PolicyDocument:
            Version: 2012-10-17
            Statement:
              - Effect: Allow
                Action:
                  - secretsmanager:DescribeSecret
                  - secretsmanager:GetSecretValue
                  - secretsmanager:PutSecretValue
                  - secretsmanager:UpdateSecretVersionStage
                Resource: !Ref MasterSecret
              - Effect: Allow
                Action: secretsmanager:GetRandomPassword
                Resource: "*"
      Tags:
        - Key: Env
          Value: !Ref Env
        - Key: Project
          Value: !Ref Project
        - Key: Service
          Value: database
        - Key: Component
          Value: iam
        - Key: ManagedBy
          Value: CloudFormation

  MasterRotationLambda:
    Type: AWS::Lambda::Function
    Properties:
      Description: Rotate MariaDB master password
      Runtime: python3.7
      Role: !GetAtt MasterRotationLambdaExecutionRole.Arn
      Handler: mariadb_master_rotation.handler
      Timeout: 30
      VpcConfig:
        SecurityGroupIds: [ !GetAtt RotationLambdaSecurityGroup.GroupId ]
        SubnetIds: !Ref SubnetIds
      Environment:
        Variables:
          PASSWORD_LENGTH: !Ref PasswordLength
      Code:
        S3Bucket: !Sub arkcase-public-${AWS::Region}
        S3Key: DevOps/ACM-TMP-20200429-1636/LambdaFunctions/mariadb_master_rotation/mariadb_master_rotation.zip
      Tags:
        - Key: Env
          Value: !Ref Env
        - Key: Project
          Value: !Ref Project
        - Key: Service
          Value: database
        - Key: Component
          Value: lambda
        - Key: ManagedBy
          Value: CloudFormation

  MasterRotationLambdaInvokePermission:
    Type: AWS::Lambda::Permission
    Properties:
      FunctionName: !Ref MasterRotationLambda
      Action: lambda:InvokeFunction
      Principal: secretsmanager.amazonaws.com

  ########################
  # User Rotation Lambda #
  ########################

  UserRotationLambdaExecutionRole:
    Type: AWS::IAM::Role
    Properties:
      AssumeRolePolicyDocument:
        Version: 2012-10-17
        Statement:
          - Effect: Allow
            Principal:
              Service: lambda.amazonaws.com
            Action: sts:AssumeRole
      ManagedPolicyArns:
        - arn:aws:iam::aws:policy/service-role/AWSLambdaBasicExecutionRole
        - arn:aws:iam::aws:policy/service-role/AWSLambdaVPCAccessExecutionRole
      Policies:
        - PolicyName: SecretsManagerRotationPolicy
          PolicyDocument:
            Version: 2012-10-17
            Statement:
              - Effect: Allow
                Action:
                  - secretsmanager:DescribeSecret
                  - secretsmanager:GetSecretValue
                  - secretsmanager:PutSecretValue
                  - secretsmanager:UpdateSecretVersionStage
                Resource: !Ref UserSecret
              - Effect: Allow
                Action:
                  - secretsmanager:GetSecretValue
                Resource: !Ref MasterSecret
              - Effect: Allow
                Action: secretsmanager:GetRandomPassword
                Resource: "*"
      Tags:
        - Key: Name
          Value: !Sub rotation-lambda-execution-role-${Project}-${Env}
        - Key: Env
          Value: !Ref Env
        - Key: Project
          Value: !Ref Project
        - Key: Service
          Value: database
        - Key: Component
          Value: iam
        - Key: ManagedBy
          Value: CloudFormation

  UserRotationLambda:
    Type: AWS::Lambda::Function
    Properties:
      Description: Rotate MariaDB user password
      Runtime: python3.7
      Role: !GetAtt UserRotationLambdaExecutionRole.Arn
      Handler: mariadb_rotation.handler
      Timeout: 30
      VpcConfig:
        SecurityGroupIds: [ !GetAtt RotationLambdaSecurityGroup.GroupId ]
        SubnetIds: !Ref SubnetIds
      Environment:
        Variables:
          PASSWORD_LENGTH: !Ref PasswordLength
          GRANTS: >
            SELECT, INSERT, UPDATE, DELETE, CREATE, DROP, REFERENCES,
            INDEX, ALTER, CREATE TEMPORARY TABLES, LOCK TABLES,
            EXECUTE, CREATE VIEW, SHOW VIEW, CREATE ROUTINE,
            ALTER ROUTINE, EVENT, TRIGGER
      Code:
        S3Bucket: !Sub arkcase-public-${AWS::Region}
<<<<<<< HEAD
        S3Key: DevOps/ACM-TMP-20200429-1636/LambdaFunctions/mariadb_rotation/mariadb_rotation.zip
=======
        S3Key: DevOps/ACM-TMP-20200501-1228/mariadb_rotation_lambda/mariadb_rotation_lambda.zip
>>>>>>> 515c07f5
      Tags:
        - Key: Name
          Value: !Sub mariadb-rotation-lambda-${Project}-${Env}
        - Key: Env
          Value: !Ref Env
        - Key: Project
          Value: !Ref Project
        - Key: Service
          Value: database
        - Key: Component
          Value: lambda
        - Key: ManagedBy
          Value: CloudFormation

  UserLambdaInvokePermission:
    Type: AWS::Lambda::Permission
    Properties:
      FunctionName: !Ref UserRotationLambda
      Action: lambda:InvokeFunction
      Principal: secretsmanager.amazonaws.com

Outputs:
  UserSecretArn:
    Description: ARN of the user secret
    Value: !Ref UserSecret

  RdsEndpoint:
    Description: RDS instance host name
    Value: !GetAtt RdsInstance.Endpoint.Address

  RdsPort:
    Description: RDS instance port number
    Value: !GetAtt RdsInstance.Endpoint.Port

  AllowedSecurityGroupId:
    Description: >
      ID of the security group allowed to connect to the MariaDB instance
    Value: !GetAtt AllowedSecurityGroup.GroupId<|MERGE_RESOLUTION|>--- conflicted
+++ resolved
@@ -463,7 +463,7 @@
           PASSWORD_LENGTH: !Ref PasswordLength
       Code:
         S3Bucket: !Sub arkcase-public-${AWS::Region}
-        S3Key: DevOps/ACM-TMP-20200429-1636/LambdaFunctions/mariadb_master_rotation/mariadb_master_rotation.zip
+        S3Key: DevOps/ACM-TMP-20200504-1602/LambdaFunctions/mariadb_master_rotation/mariadb_master_rotation.zip
       Tags:
         - Key: Env
           Value: !Ref Env
@@ -554,11 +554,7 @@
             ALTER ROUTINE, EVENT, TRIGGER
       Code:
         S3Bucket: !Sub arkcase-public-${AWS::Region}
-<<<<<<< HEAD
-        S3Key: DevOps/ACM-TMP-20200429-1636/LambdaFunctions/mariadb_rotation/mariadb_rotation.zip
-=======
-        S3Key: DevOps/ACM-TMP-20200501-1228/mariadb_rotation_lambda/mariadb_rotation_lambda.zip
->>>>>>> 515c07f5
+        S3Key: DevOps/ACM-TMP-20200504-1602/LambdaFunctions/mariadb_rotation/mariadb_rotation.zip
       Tags:
         - Key: Name
           Value: !Sub mariadb-rotation-lambda-${Project}-${Env}
