# Copyright (c) 2020 Armedia, LLC
#
# Please note this CloudFormation template has been written with the
# expectation that it will "called" from another CloudFormation template.
---
AWSTemplateFormatVersion: 2010-09-09

Description: >
  Deploy an AmazonMQ broker with the help of SecretsManager to manage
  credentials and secret rotation

Parameters:
  Env:
    Type: String
    Description: Type of environment to provision
    Default: prod
    MinLength: 1
    MaxLength: 30
    AllowedPattern: ^[-_.a-zA-Z0-9]*$
    ConstraintDescription: >
      Up to 30 alpha-numeric characters; can use underscores,
      dots and dashes

  Project:
    Type: String
    Description: Name of the project (or product)
    Default: arkcase
    MinLength: 1
    MaxLength: 30
    AllowedPattern: ^[-_.a-zA-Z0-9]*$
    ConstraintDescription: >
      Up to 30 alpha-numeric characters; can use underscores,
      dots and dashes

  VpcId:
    Type: AWS::EC2::VPC::Id
    Description: The VPC where the AmazonMQ broker will live

  SubnetIdA:
    Type: AWS::EC2::Subnet::Id
    Description: >
      ID of the first subnet where the AmazonMQ broker and its hot standby will
      live

  SubnetIdB:
    Type: AWS::EC2::Subnet::Id
    Description: >
      ID of the second subnet where the AmazonMQ broker and its hot standby
      will live

  InstanceType:
    Type: String
    Description: The instance type to use for the AmazonMQ broker
    Default: mq.m5.large
    AllowedValues:
      - mq.t2.micro
      - mq.m5.large
      - mq.m5.xlarge
      - mq.m5.2xlarge
      - mq.m5.4xlarge

  PasswordLength:
    Type: Number
    Description: How long passwords should be
    Default: 20
    MinValue: 15
    MaxValue: 80

  MasterSecretRotationCron:
    Type: String
    Description: >
      Cron specification of when to trigger a rotation of the master secret.
      This must be specified using the AWS cron format and in UTC only.
    Default: 0 8 ? * SUN *
    MinLength: 11

  UserSecretRotationCron:
    Type: String
    Description: >
      Cron specification of when to trigger a rotation of the user secret.
      This must be specified using the AWS cron format and in UTC only.
    Default: 5 8 ? * SUN *
    MinLength: 11

  ActivemqVersion:
    Type: String
    Description: ActiveMQ version to use
    Default: 5.15.10
    AllowedValues: [ 5.15.10, 5.15.9, 5.15.8, 5.15.6, 5.15.0 ]

  MaintenanceDayOfWeek:
    Type: String
    Description: >
      Day of the week when maintenance will be performed on the AmazonMQ broker
    Default: Sunday
    AllowedValues: [ Monday, Tuesday, Wednesday, Thursday, Friday, Saturday, Sunday ]

  MaintenanceTimeOfDay:
    Type: String
    Description: >
      Time when to start the weekly maintenance on the AmazonMQ broker, in UTC
      timezone
    Default: 08:00
    AllowedPattern: ^[0-2][0-9]:[0-5][0-9]$
    ConstraintDescription: Must be in the format "HH:MM"

  EnableAuditLogs:
    Type: String
    Description: >
      Whether to enable AmazonMQ audit logs
    Default: false
    AllowedValues: [ true, false ]

Metadata:
  AWS::CloudFormation::Interface:
    ParameterGroups:
      - Label: { default: Definition }
        Parameters:
          - Env
          - Project

      - Label: { default: Network configuration }
        Parameters:
          - VpcId
          - SubnetIdA
          - SubnetIdB

      - Label: { default: AmazonMQ configuration }
        Parameters:
          - InstanceType
          - PasswordLength
          - MasterSecretRotationCron
          - UserSecretRotationCron
          - ActivemqVersion
          - MaintenanceDayOfWeek
          - MaintenanceTimeOfDay
          - EnableAuditLogs

    ParameterLabels:
      Env: { default: Environment }
      VpcId: { default: VPC ID }
      SubnetIdA: { default: First subnet ID }
      SubnetIdB: { default: Second subnet ID }
      InstanceType: { default: Instance type }
      PasswordLength: { default: Password length }
      MasterSecretRotationCron: { default: Master secret rotation cron }
      UserSecretRotationCron: { default: User secret rotation cron }
      ActivemqVersion: { default: ActiveMQ version }
      MaintenanceDayOfWeek: { default: Maintenance day of the week }
      MaintenanceTimeOfDay: { default: Maintenance start time }
      EnableAuditLogs: { default: Enable audit logs }

Rules:
  SubnetsInVpc:
    Assertions:
      - AssertDescription: All subnets must be in the VPC
        Assert:
          Fn::EachMemberIn:
            - Fn::ValueOfAll: [ "AWS::EC2::Subnet::Id", VpcId ]
            - Fn::RefAll: AWS::EC2::VPC::Id

Resources:

<<<<<<< HEAD
=======
  ###########
  # Secrets #
  ###########

  MasterSecret:
    Type: AWS::SecretsManager::Secret
    Properties:
      Description: Master credentials to connect to the AmazonMQ broker
      GenerateSecretString:
        SecretStringTemplate: '{"username": "admin1"}'
        GenerateStringKey: password
        PasswordLength: !Ref PasswordLength
        ExcludePunctuation: true
      Tags:
        - Key: Name
          Value: !Sub amazonmq-master-secret-${Project}-${Env}
        - Key: Env
          Value: !Ref Env
        - Key: Project
          Value: !Ref Project
        - Key: Service
          Value: amq
        - Key: Component
          Value: secretsmanager
        - Key: ManagedBy
          Value: CloudFormation

  MasterSecretPolicy:
    Type: AWS::SecretsManager::ResourcePolicy
    Properties:
      SecretId: !Ref MasterSecret
      ResourcePolicy:
        Version: 2012-10-17
        Statement:
          - Effect: Deny
            Principal:
              AWS: !Ref AWS::AccountId
            Action: secretsmanager:DeleteSecret
            Resource: "*"

  MasterSecretRotationSchedule:
    Type: AWS::SecretsManager::RotationSchedule
    # NB: When creating this resource, SecretsManager will initate a secret
    #     rotation. So it's better to ensure everything is in place beforehand.
    #     SecretsManager will perform retries otherwise, but it's cleaner this
    #     way.
    DependsOn: RotationLambdaInvokePermission
    Properties:
      SecretId: !Ref MasterSecret
      RotationLambdaARN: !GetAtt RotationLambda.Arn
      RotationRules:
        AutomaticallyAfterDays: 1000
        # NB: Actually, a CloudWatch event will trigger a weekly rotation
        #     during the global maintenance window

  AlfrescoUserSecret:
    Type: AWS::SecretsManager::Secret
    Properties:
      Description: >
        Credentials to allow Alfresco to connect to the AmazonMQ broker
      GenerateSecretString:
        SecretStringTemplate: !Sub
          - '{"username": "alfresco1", "AMQP endpoints": ["${AmqpEndpoints}"]}'
          - AmqpEndpoints: !Join [ '", "', !GetAtt Broker.AmqpEndpoints ]
        GenerateStringKey: password
        PasswordLength: !Ref PasswordLength
        ExcludePunctuation: true
      Tags:
        - Key: Name
          Value: !Sub amazonmq-alfresco-user-secret-${Project}-${Env}
        - Key: Env
          Value: !Ref Env
        - Key: Project
          Value: !Ref Project
        - Key: Service
          Value: amq
        - Key: Component
          Value: secretsmanager
        - Key: ManagedBy
          Value: CloudFormation

  AlfrescoUserSecretPolicy:
    Type: AWS::SecretsManager::ResourcePolicy
    Properties:
      SecretId: !Ref AlfrescoUserSecret
      ResourcePolicy:
        Version: 2012-10-17
        Statement:
          - Effect: Deny
            Principal:
              AWS: !Ref AWS::AccountId
            Action: secretsmanager:DeleteSecret
            Resource: "*"

  AlfrescoUserSecretRotationSchedule:
    Type: AWS::SecretsManager::RotationSchedule
    # NB: When creating this resource, SecretsManager will initate a secret
    #     rotation. So it's better to ensure everything is in place beforehand.
    #     SecretsManager will perform retries otherwise, but it's cleaner this
    #     way.
    DependsOn: RotationLambdaInvokePermission
    Properties:
      SecretId: !Ref AlfrescoUserSecret
      RotationLambdaARN: !GetAtt RotationLambda.Arn
      RotationRules:
        AutomaticallyAfterDays: 1000
        # NB: Actually, a CloudWatch event will trigger a weekly rotation
        #     during the global maintenance window

  RotationLambdaExecutionRole:
    Type: AWS::IAM::Role
    Properties:
      AssumeRolePolicyDocument:
        Version: 2012-10-17
        Statement:
          - Effect: Allow
            Principal:
              Service: lambda.amazonaws.com
            Action: sts:AssumeRole
      ManagedPolicyArns:
        - arn:aws:iam::aws:policy/service-role/AWSLambdaBasicExecutionRole
        - arn:aws:iam::aws:policy/service-role/AWSLambdaVPCAccessExecutionRole
      Policies:
        - PolicyName: SecretsManagerRotationPolicy
          PolicyDocument:
            Version: 2012-10-17
            Statement:
              - Effect: Allow
                Action:
                  - secretsmanager:DescribeSecret
                  - secretsmanager:GetSecretValue
                  - secretsmanager:PutSecretValue
                  - secretsmanager:UpdateSecretVersionStage
                Resource:
                  - !Ref MasterSecret
                  - !Ref AlfrescoUserSecret
              - Effect: Allow
                Action: secretsmanager:GetRandomPassword
                Resource: "*"
              - Effect: Allow
                Action:
                  - mq:ListUsers
                  - mq:CreateUser
                  - mq:UpdateUser
                Resource: !GetAtt Broker.Arn
      Tags:
        - Key: Name
          Value: !Sub amazonmq-rotation-lambda-execution-role-${Project}-${Env}
        - Key: Env
          Value: !Ref Env
        - Key: Project
          Value: !Ref Project
        - Key: Service
          Value: amq
        - Key: Component
          Value: iam
        - Key: ManagedBy
          Value: CloudFormation

  ###################
  # Rotation Lambda #
  ###################

  RotationLambdaSecurityGroup:
    Type: AWS::EC2::SecurityGroup
    Properties:
      GroupDescription: Security group for the AmazonMQ Lambda rotation function
      VpcId: !Ref VpcId
      Tags:
        - Key: Name
          Value: !Sub rotation-lambda-security-group-${Project}-${Env}
        - Key: Env
          Value: !Ref Env
        - Key: Project
          Value: !Ref Project
        - Key: Service
          Value: amq
        - Key: Component
          Value: vpc
        - Key: ManagedBy
          Value: CloudFormation

  RotationLambda:
    Type: AWS::Lambda::Function
    Properties:
      Description: Rotate AmazonMQ secrets
      Runtime: python3.7
      Role: !GetAtt RotationLambdaExecutionRole.Arn
      Handler: amazonmq_rotation.handler
      Timeout: 30
      VpcConfig:
        SecurityGroupIds: [ !GetAtt RotationLambdaSecurityGroup.GroupId ]
        SubnetIds: [ !Ref SubnetIdA, !Ref SubnetIdB ]
      Environment:
        Variables:
          PASSWORD_LENGTH: !Ref PasswordLength
          AMAZONMQ_BROKER_ID: !Ref Broker
      Code:
        S3Bucket: !Sub arkcase-public-${AWS::Region}
        S3Key: DevOps/ACM-TMP-20200504-1602/LambdaFunctions/amazonmq_rotation/amazonmq_rotation.zip
      Tags:
        - Key: Name
          Value: !Sub amazonmq-rotation-lambda-${Project}-${Env}
        - Key: Env
          Value: !Ref Env
        - Key: Project
          Value: !Ref Project
        - Key: Service
          Value: amq
        - Key: Component
          Value: lambda
        - Key: ManagedBy
          Value: CloudFormation

  RotationLambdaInvokePermission:
    Type: AWS::Lambda::Permission
    Properties:
      FunctionName: !Ref RotationLambda
      Action: lambda:InvokeFunction
      Principal: secretsmanager.amazonaws.com

>>>>>>> d24cb846
  ###################
  # AmazonMQ broker #
  ###################

  AllowedSecurityGroup:
    Type: AWS::EC2::SecurityGroup
    Properties:
      GroupDescription: Security group that can access the AmazonMQ broker
      VpcId: !Ref VpcId
      Tags:
        - Key: Name
          Value: !Sub amazonmq-allowed-security-group-${Project}-${Env}
        - Key: Env
          Value: !Ref Env
        - Key: Project
          Value: !Ref Project
        - Key: Service
          Value: amq
        - Key: Component
          Value: vpc
        - Key: ManagedBy
          Value: CloudFormation

  BrokerSecurityGroup:
    Type: AWS::EC2::SecurityGroup
    Properties:
      GroupDescription: Security group for the AmazonMQ broker
      VpcId: !Ref VpcId
      SecurityGroupIngress:
        # TODO: close unnecessary ports
        - Description: Allow traffic from ArkCase containers for AMQP
          IpProtocol: tcp
          FromPort: 5671
          ToPort: 5671
          SourceSecurityGroupId: !GetAtt AllowedSecurityGroup.GroupId
        - Description: Allow traffic from ArkCase containers for MQTT
          IpProtocol: tcp
          FromPort: 8883
          ToPort: 8883
          SourceSecurityGroupId: !GetAtt AllowedSecurityGroup.GroupId
        - Description: Allow traffic from ArkCase containers for OpenWire
          IpProtocol: tcp
          FromPort: 61617
          ToPort: 61617
          SourceSecurityGroupId: !GetAtt AllowedSecurityGroup.GroupId
        - Description: Allow traffic from ArkCase containers for STOMP
          IpProtocol: tcp
          FromPort: 61614
          ToPort: 61614
          SourceSecurityGroupId: !GetAtt AllowedSecurityGroup.GroupId
        - Description: Allow traffic from ArkCase containers for Websocket
          IpProtocol: tcp
          FromPort: 61619
          ToPort: 61619
          SourceSecurityGroupId: !GetAtt AllowedSecurityGroup.GroupId
      Tags:
        - Key: Name
          Value: !Sub amazonmq-broker-security-group-${Project}-${Env}
        - Key: Env
          Value: !Ref Env
        - Key: Project
          Value: !Ref Project
        - Key: Service
          Value: amq
        - Key: Component
          Value: vpc
        - Key: ManagedBy
          Value: CloudFormation

  Broker:
    Type: AWS::AmazonMQ::Broker
    DependsOn: MasterSecret
    Properties:
      BrokerName: !Sub AmazonMQ-${AWS::StackName}
      DeploymentMode: ACTIVE_STANDBY_MULTI_AZ
      EncryptionOptions:
        UseAwsOwnedKey: true
      EngineType: ActiveMQ
      EngineVersion: !Ref ActivemqVersion
      HostInstanceType: !Ref InstanceType
      SecurityGroups: [ !GetAtt BrokerSecurityGroup.GroupId ]
      SubnetIds: [ !Ref SubnetIdA, !Ref SubnetIdB ]
      PubliclyAccessible: false
      Users:
        - Username: !Sub "{{resolve:secretsmanager:${MasterSecret}:SecretString:username}}"
          Password: !Sub "{{resolve:secretsmanager:${MasterSecret}:SecretString:password}}"
      MaintenanceWindowStartTime:
        DayOfWeek: !Ref MaintenanceDayOfWeek
        TimeOfDay: !Ref MaintenanceTimeOfDay
        TimeZone: UTC
      Logs:
        Audit: false
        General: true
      AutoMinorVersionUpgrade: true
      Tags:
        - Key: Name
          Value: !Sub amazonmq-broker-${Project}-${Env}
        - Key: Env
          Value: !Ref Env
        - Key: Project
          Value: !Ref Project
        - Key: Service
          Value: amq
        - Key: Component
          Value: amazonmq
        - Key: ManagedBy
          Value: CloudFormation

  #################
  # Master Secret #
  #################

  MasterSecret:
    Type: AWS::SecretsManager::Secret
    Properties:
      Description: Master credentials to connect to the AmazonMQ broker
      GenerateSecretString:
        SecretStringTemplate: !Sub '{"username": "admin1"}'
        GenerateStringKey: password
        PasswordLength: !Ref PasswordLength
        ExcludePunctuation: true  # AmazonMQ is quite picky
      Tags:
        - Key: Env
          Value: !Ref Env
        - Key: Project
          Value: !Ref Project
        - Key: Service
          Value: amq
        - Key: Component
          Value: secretsmanager
        - Key: ManagedBy
          Value: CloudFormation

  MasterSecretConfig:
    Type: AWS::CloudFormation::Stack
    Properties:
      TemplateURL: https://arkcase-public-us-east-1.s3.amazonaws.com/DevOps/ACM-TMP-20200501-0929/CloudFormation/amqsecretcfg.yml
      TimeoutInMinutes: 5
      Parameters:
        Env: !Ref Env
        Project: !Ref Project
        PasswordLength: !Ref PasswordLength
        SecretArn: !Ref MasterSecret
        SecretRotationCron: !Ref MasterSecretRotationCron
        BrokerId: !Ref Broker
        BrokerArn: !GetAtt Broker.Arn
      Tags:
        - Key: Env
          Value: !Ref Env
        - Key: Project
          Value: !Ref Project
        - Key: Service
          Value: amq
        - Key: Component
          Value: cfn
        - Key: ManagedBy
          Value: CloudFormation

  ########################
  # Alfresco User Secret #
  ########################

  AlfrescoUserSecret:
    Type: AWS::SecretsManager::Secret
    Properties:
      Description: >
        Credentials to allow Alfresco to connect to the AmazonMQ broker
      GenerateSecretString:
        # The following manages to generate some valid JSON, so the broker
        # endpoints would show up as a list in the secret JSON.
        SecretStringTemplate: !Sub
          - '{"username": "alfresco1", "AMQP endpoints": ["${AmqpEndpoints}"]}'
          - AmqpEndpoints: !Join [ '", "', !GetAtt Broker.AmqpEndpoints ]
        GenerateStringKey: password
        PasswordLength: !Ref PasswordLength
        ExcludePunctuation: true  # AmazonMQ is quite picky
      Tags:
        - Key: Env
          Value: !Ref Env
        - Key: Project
          Value: !Ref Project
        - Key: Service
          Value: amq
        - Key: Component
          Value: secretsmanager
        - Key: ManagedBy
          Value: CloudFormation

  AlfrescoUserSecretConfig:
    Type: AWS::CloudFormation::Stack
    Properties:
      TemplateURL: https://arkcase-public-us-east-1.s3.amazonaws.com/DevOps/ACM-TMP-20200501-0929/CloudFormation/amqsecretcfg.yml
      TimeoutInMinutes: 5
      Parameters:
        Env: !Ref Env
        Project: !Ref Project
        PasswordLength: !Ref PasswordLength
        SecretArn: !Ref AlfrescoUserSecret
        SecretRotationCron: !Ref UserSecretRotationCron
        BrokerId: !Ref Broker
        BrokerArn: !GetAtt Broker.Arn
      Tags:
        - Key: Env
          Value: !Ref Env
        - Key: Project
          Value: !Ref Project
        - Key: Service
          Value: amq
        - Key: Component
          Value: cfn
        - Key: ManagedBy
          Value: CloudFormation

Outputs:
  AllowedSecurityGroupId:
    Description: >
      ID of the security group allowed to connect to the AmazonMQ broker
    Value: !GetAtt AllowedSecurityGroup.GroupId

  AlfrescoUserSecretArn:
    Description: ARN of the credential secret to be used by Alfresco
    Value: !Ref AlfrescoUserSecret<|MERGE_RESOLUTION|>--- conflicted
+++ resolved
@@ -161,230 +161,6 @@
 
 Resources:
 
-<<<<<<< HEAD
-=======
-  ###########
-  # Secrets #
-  ###########
-
-  MasterSecret:
-    Type: AWS::SecretsManager::Secret
-    Properties:
-      Description: Master credentials to connect to the AmazonMQ broker
-      GenerateSecretString:
-        SecretStringTemplate: '{"username": "admin1"}'
-        GenerateStringKey: password
-        PasswordLength: !Ref PasswordLength
-        ExcludePunctuation: true
-      Tags:
-        - Key: Name
-          Value: !Sub amazonmq-master-secret-${Project}-${Env}
-        - Key: Env
-          Value: !Ref Env
-        - Key: Project
-          Value: !Ref Project
-        - Key: Service
-          Value: amq
-        - Key: Component
-          Value: secretsmanager
-        - Key: ManagedBy
-          Value: CloudFormation
-
-  MasterSecretPolicy:
-    Type: AWS::SecretsManager::ResourcePolicy
-    Properties:
-      SecretId: !Ref MasterSecret
-      ResourcePolicy:
-        Version: 2012-10-17
-        Statement:
-          - Effect: Deny
-            Principal:
-              AWS: !Ref AWS::AccountId
-            Action: secretsmanager:DeleteSecret
-            Resource: "*"
-
-  MasterSecretRotationSchedule:
-    Type: AWS::SecretsManager::RotationSchedule
-    # NB: When creating this resource, SecretsManager will initate a secret
-    #     rotation. So it's better to ensure everything is in place beforehand.
-    #     SecretsManager will perform retries otherwise, but it's cleaner this
-    #     way.
-    DependsOn: RotationLambdaInvokePermission
-    Properties:
-      SecretId: !Ref MasterSecret
-      RotationLambdaARN: !GetAtt RotationLambda.Arn
-      RotationRules:
-        AutomaticallyAfterDays: 1000
-        # NB: Actually, a CloudWatch event will trigger a weekly rotation
-        #     during the global maintenance window
-
-  AlfrescoUserSecret:
-    Type: AWS::SecretsManager::Secret
-    Properties:
-      Description: >
-        Credentials to allow Alfresco to connect to the AmazonMQ broker
-      GenerateSecretString:
-        SecretStringTemplate: !Sub
-          - '{"username": "alfresco1", "AMQP endpoints": ["${AmqpEndpoints}"]}'
-          - AmqpEndpoints: !Join [ '", "', !GetAtt Broker.AmqpEndpoints ]
-        GenerateStringKey: password
-        PasswordLength: !Ref PasswordLength
-        ExcludePunctuation: true
-      Tags:
-        - Key: Name
-          Value: !Sub amazonmq-alfresco-user-secret-${Project}-${Env}
-        - Key: Env
-          Value: !Ref Env
-        - Key: Project
-          Value: !Ref Project
-        - Key: Service
-          Value: amq
-        - Key: Component
-          Value: secretsmanager
-        - Key: ManagedBy
-          Value: CloudFormation
-
-  AlfrescoUserSecretPolicy:
-    Type: AWS::SecretsManager::ResourcePolicy
-    Properties:
-      SecretId: !Ref AlfrescoUserSecret
-      ResourcePolicy:
-        Version: 2012-10-17
-        Statement:
-          - Effect: Deny
-            Principal:
-              AWS: !Ref AWS::AccountId
-            Action: secretsmanager:DeleteSecret
-            Resource: "*"
-
-  AlfrescoUserSecretRotationSchedule:
-    Type: AWS::SecretsManager::RotationSchedule
-    # NB: When creating this resource, SecretsManager will initate a secret
-    #     rotation. So it's better to ensure everything is in place beforehand.
-    #     SecretsManager will perform retries otherwise, but it's cleaner this
-    #     way.
-    DependsOn: RotationLambdaInvokePermission
-    Properties:
-      SecretId: !Ref AlfrescoUserSecret
-      RotationLambdaARN: !GetAtt RotationLambda.Arn
-      RotationRules:
-        AutomaticallyAfterDays: 1000
-        # NB: Actually, a CloudWatch event will trigger a weekly rotation
-        #     during the global maintenance window
-
-  RotationLambdaExecutionRole:
-    Type: AWS::IAM::Role
-    Properties:
-      AssumeRolePolicyDocument:
-        Version: 2012-10-17
-        Statement:
-          - Effect: Allow
-            Principal:
-              Service: lambda.amazonaws.com
-            Action: sts:AssumeRole
-      ManagedPolicyArns:
-        - arn:aws:iam::aws:policy/service-role/AWSLambdaBasicExecutionRole
-        - arn:aws:iam::aws:policy/service-role/AWSLambdaVPCAccessExecutionRole
-      Policies:
-        - PolicyName: SecretsManagerRotationPolicy
-          PolicyDocument:
-            Version: 2012-10-17
-            Statement:
-              - Effect: Allow
-                Action:
-                  - secretsmanager:DescribeSecret
-                  - secretsmanager:GetSecretValue
-                  - secretsmanager:PutSecretValue
-                  - secretsmanager:UpdateSecretVersionStage
-                Resource:
-                  - !Ref MasterSecret
-                  - !Ref AlfrescoUserSecret
-              - Effect: Allow
-                Action: secretsmanager:GetRandomPassword
-                Resource: "*"
-              - Effect: Allow
-                Action:
-                  - mq:ListUsers
-                  - mq:CreateUser
-                  - mq:UpdateUser
-                Resource: !GetAtt Broker.Arn
-      Tags:
-        - Key: Name
-          Value: !Sub amazonmq-rotation-lambda-execution-role-${Project}-${Env}
-        - Key: Env
-          Value: !Ref Env
-        - Key: Project
-          Value: !Ref Project
-        - Key: Service
-          Value: amq
-        - Key: Component
-          Value: iam
-        - Key: ManagedBy
-          Value: CloudFormation
-
-  ###################
-  # Rotation Lambda #
-  ###################
-
-  RotationLambdaSecurityGroup:
-    Type: AWS::EC2::SecurityGroup
-    Properties:
-      GroupDescription: Security group for the AmazonMQ Lambda rotation function
-      VpcId: !Ref VpcId
-      Tags:
-        - Key: Name
-          Value: !Sub rotation-lambda-security-group-${Project}-${Env}
-        - Key: Env
-          Value: !Ref Env
-        - Key: Project
-          Value: !Ref Project
-        - Key: Service
-          Value: amq
-        - Key: Component
-          Value: vpc
-        - Key: ManagedBy
-          Value: CloudFormation
-
-  RotationLambda:
-    Type: AWS::Lambda::Function
-    Properties:
-      Description: Rotate AmazonMQ secrets
-      Runtime: python3.7
-      Role: !GetAtt RotationLambdaExecutionRole.Arn
-      Handler: amazonmq_rotation.handler
-      Timeout: 30
-      VpcConfig:
-        SecurityGroupIds: [ !GetAtt RotationLambdaSecurityGroup.GroupId ]
-        SubnetIds: [ !Ref SubnetIdA, !Ref SubnetIdB ]
-      Environment:
-        Variables:
-          PASSWORD_LENGTH: !Ref PasswordLength
-          AMAZONMQ_BROKER_ID: !Ref Broker
-      Code:
-        S3Bucket: !Sub arkcase-public-${AWS::Region}
-        S3Key: DevOps/ACM-TMP-20200504-1602/LambdaFunctions/amazonmq_rotation/amazonmq_rotation.zip
-      Tags:
-        - Key: Name
-          Value: !Sub amazonmq-rotation-lambda-${Project}-${Env}
-        - Key: Env
-          Value: !Ref Env
-        - Key: Project
-          Value: !Ref Project
-        - Key: Service
-          Value: amq
-        - Key: Component
-          Value: lambda
-        - Key: ManagedBy
-          Value: CloudFormation
-
-  RotationLambdaInvokePermission:
-    Type: AWS::Lambda::Permission
-    Properties:
-      FunctionName: !Ref RotationLambda
-      Action: lambda:InvokeFunction
-      Principal: secretsmanager.amazonaws.com
-
->>>>>>> d24cb846
   ###################
   # AmazonMQ broker #
   ###################
@@ -507,6 +283,8 @@
         PasswordLength: !Ref PasswordLength
         ExcludePunctuation: true  # AmazonMQ is quite picky
       Tags:
+        - Key: Name
+          Value: !Sub amazonmq-master-secret-${Project}-${Env}
         - Key: Env
           Value: !Ref Env
         - Key: Project
@@ -521,7 +299,7 @@
   MasterSecretConfig:
     Type: AWS::CloudFormation::Stack
     Properties:
-      TemplateURL: https://arkcase-public-us-east-1.s3.amazonaws.com/DevOps/ACM-TMP-20200501-0929/CloudFormation/amqsecretcfg.yml
+      TemplateURL: https://arkcase-public-us-east-1.s3.amazonaws.com/DevOps/ACM-TMP-20200504-1925/CloudFormation/amqsecretcfg.yml
       TimeoutInMinutes: 5
       Parameters:
         Env: !Ref Env
@@ -532,6 +310,8 @@
         BrokerId: !Ref Broker
         BrokerArn: !GetAtt Broker.Arn
       Tags:
+        - Key: Name
+          Value: !Sub amazonmq-master-secret-config-${Project}-${Env}
         - Key: Env
           Value: !Ref Env
         - Key: Project
@@ -562,6 +342,8 @@
         PasswordLength: !Ref PasswordLength
         ExcludePunctuation: true  # AmazonMQ is quite picky
       Tags:
+        - Key: Name
+          Value: !Sub amazonmq-alfresco-user-${Project}-${Env}
         - Key: Env
           Value: !Ref Env
         - Key: Project
@@ -576,7 +358,7 @@
   AlfrescoUserSecretConfig:
     Type: AWS::CloudFormation::Stack
     Properties:
-      TemplateURL: https://arkcase-public-us-east-1.s3.amazonaws.com/DevOps/ACM-TMP-20200501-0929/CloudFormation/amqsecretcfg.yml
+      TemplateURL: https://arkcase-public-us-east-1.s3.amazonaws.com/DevOps/ACM-TMP-20200504-1925/CloudFormation/amqsecretcfg.yml
       TimeoutInMinutes: 5
       Parameters:
         Env: !Ref Env
@@ -587,6 +369,8 @@
         BrokerId: !Ref Broker
         BrokerArn: !GetAtt Broker.Arn
       Tags:
+        - Key: Name
+          Value: !Sub amazonmq-alfresco-user-${Project}-${Env}
         - Key: Env
           Value: !Ref Env
         - Key: Project
