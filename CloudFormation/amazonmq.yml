--- conflicted
+++ resolved
@@ -510,11 +510,7 @@
   MasterSecretConfig:
     Type: AWS::CloudFormation::Stack
     Properties:
-<<<<<<< HEAD
-      TemplateURL: https://arkcase-public-us-east-1.s3.amazonaws.com/DevOps/ACM-TMP-20200622-1841/CloudFormation/amqsecretcfg.yml
-=======
       TemplateURL: https://arkcase-public-us-east-1.s3.amazonaws.com/DevOps/ACM-TMP-20200703-1316/CloudFormation/amqsecretcfg.yml
->>>>>>> ba3640bb
       TimeoutInMinutes: 5
       Parameters:
         Env: !Ref Env
@@ -570,11 +566,7 @@
   AlfrescoUserSecretConfig:
     Type: AWS::CloudFormation::Stack
     Properties:
-<<<<<<< HEAD
-      TemplateURL: https://arkcase-public-us-east-1.s3.amazonaws.com/DevOps/ACM-TMP-20200622-1841/CloudFormation/amqsecretcfg.yml
-=======
       TemplateURL: https://arkcase-public-us-east-1.s3.amazonaws.com/DevOps/ACM-TMP-20200703-1316/CloudFormation/amqsecretcfg.yml
->>>>>>> ba3640bb
       TimeoutInMinutes: 5
       Parameters:
         Env: !Ref Env
