--- conflicted
+++ resolved
@@ -540,11 +540,7 @@
   MasterSecretConfig:
     Type: AWS::CloudFormation::Stack
     Properties:
-<<<<<<< HEAD
-      TemplateURL: https://arkcase-public-us-east-1.s3.amazonaws.com/DevOps/ACM-TMP-20201210-0907/CloudFormation/amqsecretcfg.yml
-=======
       TemplateURL: https://arkcase-public-us-east-1.s3.amazonaws.com/DevOps/ACM-TMP-20200724-0702/CloudFormation/amqsecretcfg.yml
->>>>>>> 8583d2d6
       TimeoutInMinutes: 5
       Parameters:
         Env: !Ref Env
@@ -601,11 +597,7 @@
   AlfrescoUserSecretConfig:
     Type: AWS::CloudFormation::Stack
     Properties:
-<<<<<<< HEAD
-      TemplateURL: https://arkcase-public-us-east-1.s3.amazonaws.com/DevOps/ACM-TMP-20201210-0907/CloudFormation/amqsecretcfg.yml
-=======
       TemplateURL: https://arkcase-public-us-east-1.s3.amazonaws.com/DevOps/ACM-TMP-20200724-0702/CloudFormation/amqsecretcfg.yml
->>>>>>> 8583d2d6
       TimeoutInMinutes: 5
       Parameters:
         Env: !Ref Env
