--- conflicted
+++ resolved
@@ -515,11 +515,7 @@
       Timeout: 5
       Code:
         S3Bucket: !Sub arkcase-public-${AWS::Region}
-<<<<<<< HEAD
-        S3Key: DevOps/ACM-TMP-20200501-0929/LambdaFunctions/maintenance_windows/maintenance_windows.zip
-=======
-        S3Key: DevOps/ACM-TMP-20200504-1602/LambdaFunctions/maintenance_windows/maintenance_windows.zip
->>>>>>> d24cb846
+        S3Key: DevOps/ACM-TMP-20200504-1925/LambdaFunctions/maintenance_windows/maintenance_windows.zip
       Tags:
         - Key: Name
           Value: !Sub maintenance-windows-lambda-${Project}-${Env}
@@ -544,11 +540,7 @@
       # the stack is updated. The reason is that CloudFormation doesn't call
       # the Lambda function during an update unless there is a change in the
       # input parameters.
-<<<<<<< HEAD
-      RandomToken: ACM-TMP-20200501-0929
-=======
-      RandomToken: ACM-TMP-20200504-1602
->>>>>>> d24cb846
+      RandomToken: ACM-TMP-20200504-1925
 
   ######################################
   # Microsoft Active Directory Service #
@@ -574,11 +566,7 @@
   Amazonmq:
     Type: AWS::CloudFormation::Stack
     Properties:
-<<<<<<< HEAD
-      TemplateURL: https://arkcase-public-us-east-1.s3.amazonaws.com/DevOps/ACM-TMP-20200501-0929/CloudFormation/amazonmq.yml
-=======
-      TemplateURL: https://arkcase-public-us-east-1.s3.amazonaws.com/DevOps/ACM-TMP-20200504-1602/CloudFormation/amazonmq.yml
->>>>>>> d24cb846
+      TemplateURL: https://arkcase-public-us-east-1.s3.amazonaws.com/DevOps/ACM-TMP-20200504-1925/CloudFormation/amazonmq.yml
       TimeoutInMinutes: 30
       Parameters:
         Env: !Ref Env
@@ -638,11 +626,7 @@
   AlfrescoDatabase:
     Type: AWS::CloudFormation::Stack
     Properties:
-<<<<<<< HEAD
-      TemplateURL: https://arkcase-public-us-east-1.s3.amazonaws.com/DevOps/ACM-TMP-20200501-0929/CloudFormation/mariadb.yml
-=======
-      TemplateURL: https://arkcase-public-us-east-1.s3.amazonaws.com/DevOps/ACM-TMP-20200504-1602/CloudFormation/mariadb.yml
->>>>>>> d24cb846
+      TemplateURL: https://arkcase-public-us-east-1.s3.amazonaws.com/DevOps/ACM-TMP-20200504-1925/CloudFormation/mariadb.yml
       TimeoutInMinutes: 30
       Parameters:
         Env: !Ref Env
