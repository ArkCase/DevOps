--- conflicted
+++ resolved
@@ -515,11 +515,7 @@
       Timeout: 5
       Code:
         S3Bucket: !Sub arkcase-public-${AWS::Region}
-<<<<<<< HEAD
-        S3Key: DevOps/ACM-TMP-20200429-1636/LambdaFunctions/maintenance_windows/maintenance_windows.zip
-=======
-        S3Key: DevOps/ACM-TMP-20200501-1228/maintenance_windows_lambda/maintenance_windows_lambda.zip
->>>>>>> 515c07f5
+        S3Key: DevOps/ACM-TMP-20200504-1602/LambdaFunctions/maintenance_windows/maintenance_windows.zip
       Tags:
         - Key: Name
           Value: !Sub maintenance-windows-lambda-${Project}-${Env}
@@ -544,7 +540,7 @@
       # the stack is updated. The reason is that CloudFormation doesn't call
       # the Lambda function during an update unless there is a change in the
       # input parameters.
-      RandomToken: ACM-TMP-20200429-1636
+      RandomToken: ACM-TMP-20200504-1602
 
   ######################################
   # Microsoft Active Directory Service #
@@ -570,11 +566,7 @@
   Amazonmq:
     Type: AWS::CloudFormation::Stack
     Properties:
-<<<<<<< HEAD
-      TemplateURL: https://arkcase-public-us-east-1.s3.amazonaws.com/DevOps/ACM-TMP-20200429-1636/CloudFormation/amazonmq.yml
-=======
-      TemplateURL: https://arkcase-public-us-east-1.s3.amazonaws.com/DevOps/ACM-TMP-20200501-1228/CloudFormation/amazonmq.yml
->>>>>>> 515c07f5
+      TemplateURL: https://arkcase-public-us-east-1.s3.amazonaws.com/DevOps/ACM-TMP-20200504-1602/CloudFormation/amazonmq.yml
       TimeoutInMinutes: 30
       Parameters:
         Env: !Ref Env
@@ -634,11 +626,7 @@
   AlfrescoDatabase:
     Type: AWS::CloudFormation::Stack
     Properties:
-<<<<<<< HEAD
-      TemplateURL: https://arkcase-public-us-east-1.s3.amazonaws.com/DevOps/ACM-TMP-20200429-1636/CloudFormation/mariadb.yml
-=======
-      TemplateURL: https://arkcase-public-us-east-1.s3.amazonaws.com/DevOps/ACM-TMP-20200501-1228/CloudFormation/mariadb.yml
->>>>>>> 515c07f5
+      TemplateURL: https://arkcase-public-us-east-1.s3.amazonaws.com/DevOps/ACM-TMP-20200504-1602/CloudFormation/mariadb.yml
       TimeoutInMinutes: 30
       Parameters:
         Env: !Ref Env
@@ -674,7 +662,6 @@
     Description: Begin weekly maintenance window
     Value: !GetAtt MaintenanceWindows.StartBlockTraffic
 
-<<<<<<< HEAD
   StartRotateMasterPasswords:
     Description: When to start rotating master passwords
     Value: !GetAtt MaintenanceWindows.StartRotateMasterPasswords
@@ -683,30 +670,22 @@
     Description: When to start rotating user passwords
     Value: !GetAtt MaintenanceWindows.StartRotateUserPasswords
 
-=======
->>>>>>> 515c07f5
   StartRdsBackup:
     Description: When to start backing up RDS instances
     Value: !GetAtt MaintenanceWindows.StartRdsBackup
 
-<<<<<<< HEAD
-=======
   EndRdsBackup:
     Description: When to end backing up RDS instances
     Value: !GetAtt MaintenanceWindows.EndRdsBackup
 
->>>>>>> 515c07f5
   StartAlfrescoRdsMaintenance:
     Description: When to start maintenance of the Alfresco RDS instance
     Value: !GetAtt MaintenanceWindows.StartAlfrescoRdsMaintenance
 
-<<<<<<< HEAD
-=======
   EndAlfrescoRdsMaintenance:
     Description: When to end maintenance of the Alfresco RDS instance
     Value: !GetAtt MaintenanceWindows.EndAlfrescoRdsMaintenance
 
->>>>>>> 515c07f5
   StartAmazonmqMaintenanceDayOfWeek:
     Description: When to start maintenance of AmazonMQ (day of week)
     Value: !GetAtt MaintenanceWindows.StartAmazonmqMaintenanceDayOfWeek
@@ -715,10 +694,6 @@
     Description: When to start maintenance of AmazonMQ (time of day)
     Value: !GetAtt MaintenanceWindows.StartAmazonmqMaintenanceTimeOfDay
 
-<<<<<<< HEAD
   StartAllowTraffic:
-=======
-  EndBlockTraffic:
->>>>>>> 515c07f5
     Description: End weekly maintenance window
     Value: !GetAtt MaintenanceWindows.StartAllowTraffic