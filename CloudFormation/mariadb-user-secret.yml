--- conflicted
+++ resolved
@@ -236,11 +236,7 @@
             ALTER ROUTINE, EVENT, TRIGGER
       Code:
         S3Bucket: !Sub arkcase-public-${AWS::Region}
-<<<<<<< HEAD
-        S3Key: DevOps/ACM-TMP-20200622-1841/LambdaFunctions/mariadb_rotation/mariadb_rotation.zip
-=======
         S3Key: DevOps/ACM-TMP-20200703-1316/LambdaFunctions/mariadb_rotation/mariadb_rotation.zip
->>>>>>> ba3640bb
       Tags:
         - Key: Name
           Value: !Sub mariadb-rotation-lambda-${Username}-${Project}-${Env}
@@ -325,11 +321,7 @@
       Timeout: 10
       Code:
         S3Bucket: !Sub arkcase-public-${AWS::Region}
-<<<<<<< HEAD
-        S3Key: DevOps/ACM-TMP-20200622-1841/LambdaFunctions/rotation_trigger/rotation_trigger.zip
-=======
         S3Key: DevOps/ACM-TMP-20200703-1316/LambdaFunctions/rotation_trigger/rotation_trigger.zip
->>>>>>> ba3640bb
       Tags:
         - Key: Name
           Value: !Sub mariadb-rotation-trigger-lambda-${Project}-${Env}
